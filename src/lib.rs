--- conflicted
+++ resolved
@@ -58,13 +58,8 @@
 
 use bitflags::bitflags;
 use libc::{c_long, c_uint, suseconds_t, time_t};
-<<<<<<< HEAD
 use std::convert::{TryFrom, TryInto};
-use std::time::{SystemTime, SystemTimeError, UNIX_EPOCH, Duration};
-=======
-use std::convert::TryFrom;
-use std::time::{SystemTime, SystemTimeError, UNIX_EPOCH};
->>>>>>> b8c575e3
+use std::time::{Duration, SystemTime, SystemTimeError, UNIX_EPOCH};
 
 use enums::*;
 use util::*;
@@ -194,9 +189,7 @@
         let secs = self.tv_sec.try_into().map_err(|_| ())?;
         let nanos = (self.tv_usec * 1000).try_into().map_err(|_| ())?;
         let duration = Duration::new(secs, nanos);
-        UNIX_EPOCH
-            .checked_add(duration)
-            .ok_or(())
+        UNIX_EPOCH.checked_add(duration).ok_or(())
     }
 }
 
